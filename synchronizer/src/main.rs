--- conflicted
+++ resolved
@@ -45,11 +45,7 @@
 
 pub mod endpoints;
 
-<<<<<<< HEAD
 type B256 = [u8; 32];
-=======
-const AD_TEST_ID: [u8; 3] = [1, 2, 3];
->>>>>>> 96dd9f25
 
 /// performs 1 level recursion (plonky2) to get rid of extra custom gates and zk
 pub fn shrunk_mainpod_circuit_data(
@@ -308,7 +304,6 @@
         Ok(())
     }
 
-<<<<<<< HEAD
     async fn db_get_ad(&self, ad_id: Hash) -> Result<tables::Ad> {
         Ok(sqlx::query_as("SELECT * FROM ad WHERE id = ?")
             .bind(HashSql(ad_id).to_bytes())
@@ -332,15 +327,6 @@
                 .fetch_one(&self.db)
                 .await?;
         Ok(RawValueSql::try_from(state).expect("32 bytes").0)
-=======
-    async fn db_get_ad_state(&self, ad_id: &[u8]) -> Result<Vec<u8>> {
-        let (state,) =
-            sqlx::query_as("SELECT state FROM ad_update WHERE id = ? ORDER BY num DESC LIMIT 1")
-                .bind(ad_id)
-                .fetch_one(&self.db)
-                .await?;
-        Ok(state)
->>>>>>> 96dd9f25
     }
 
     async fn db_get_visited_slot_last(&self) -> Result<u32> {
@@ -753,11 +739,7 @@
         std::thread::spawn(move || -> Result<_, std::io::Error> {
             Runtime::new().map(|rt| {
                 rt.block_on(async {
-<<<<<<< HEAD
-                    let routes = endpoints::routes(node);
-=======
                     let routes = endpoints::routes(Arc::new(node));
->>>>>>> 96dd9f25
                     warp::serve(routes).run(([0, 0, 0, 0], 8001)).await
                 })
             })
