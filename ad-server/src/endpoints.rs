use std::{collections::HashSet, sync::Arc};

<<<<<<< HEAD
use common::CustomError;
use pod2::middleware::Value;
=======
use app::{DEPTH, Helper};
use common::{
    CustomError,
    circuits::{ShrunkMainPodBuild, shrink_compress_pod},
    payload::{Payload, PayloadInit, PayloadUpdate},
};
use pod2::{
    backends::plonky2::mainpod::Prover,
    dict,
    frontend::MainPodBuilder,
    middleware::{Hash, RawValue, Value, containers},
};
>>>>>>> 4ae3a33c
use serde::{Deserialize, Serialize};
use uuid::Uuid;
use warp::Filter;

use crate::{Context, db, queue};

// HANDLERS:

<<<<<<< HEAD
// GET /request/{req_id}
pub async fn handler_get_request(
    req_id: Uuid,
    ctx: Arc<Context>,
) -> Result<impl warp::Reply, warp::Rejection> {
    let state = match ctx.queue_state.read().await.get(&req_id).cloned() {
        Some(s) => s,
        None => return Err(CustomError("req_id not found".to_string()).into()),
    };
    Ok(warp::reply::json(&state))
}

=======
>>>>>>> 4ae3a33c
// GET /set/{id}
pub async fn handler_get_set(
    id: i64,
    ctx: Arc<Context>,
) -> Result<impl warp::Reply, warp::Rejection> {
<<<<<<< HEAD
    let set = db::get_set(&ctx.db_pool, id)
=======
    let set = db::get_set(&db_pool, id)
>>>>>>> 4ae3a33c
        .await
        .map_err(|e| CustomError(e.to_string()))?;
    Ok(warp::reply::json(&set))
}

// POST /set
#[derive(Serialize, Deserialize)]
<<<<<<< HEAD
pub struct QueueResp {
    req_id: Uuid,
}
=======
pub struct NewSetResp {
    id: i64,
    tx_hash: alloy::primitives::TxHash,
}
pub async fn handler_new_set(
    cfg: Config,
    db_pool: SqlitePool,
    pod_config: PodConfig,
) -> Result<impl warp::Reply, warp::Rejection> {
    let latest_set = match sqlx::query_as::<_, db::Set>(
        "SELECT id, set_container FROM sets ORDER BY id DESC LIMIT 1",
    )
    .fetch_optional(&db_pool)
    .await
    {
        Ok(Some(set)) => set,
        Ok(None) => db::Set {
            id: 0,
            set_container: db::SetContainerSql(
                containers::Set::new(pod_config.params.max_depth_mt_containers, HashSet::new())
                    .expect("Should be able to construct empty set."),
            ),
        },
        Err(e) => return Err(warp::reject::custom(CustomError(e.to_string()))),
    };
    let new_id = latest_set.id + 1;
>>>>>>> 4ae3a33c

pub async fn handler_new_set(ctx: Arc<Context>) -> Result<impl warp::Reply, warp::Rejection> {
    let req_id = Uuid::now_v7();
    ctx.queue_state
        .write()
        .await
<<<<<<< HEAD
        .insert(req_id, queue::State::Init(queue::StateInit::Pending));
    ctx.queue_tx
        .send(queue::Request::Init { req_id })
        .await
        .map_err(|e| CustomError(e.to_string()))?;
    Ok(warp::reply::json(&QueueResp { req_id }))
=======
        .map_err(|e| CustomError(e.to_string()))?;

    // update db
    let set = db::Set {
        id: new_id,
        set_container: db::SetContainerSql(
            containers::Set::new(pod_config.params.max_depth_mt_containers, HashSet::new())
                .expect("Should be able to construct empty set."),
        ),
    };
    db::insert_set(&db_pool, &set)
        .await
        .map_err(|e| CustomError(e.to_string()))?;

    Ok(warp::reply::json(&NewSetResp {
        id: set.id,
        tx_hash,
    }))
>>>>>>> 4ae3a33c
}

// POST /set/{id}
pub async fn handler_set_ins(
    id: i64,
    data: Value, // data to insert
<<<<<<< HEAD
    ctx: Arc<Context>,
) -> Result<impl warp::Reply, warp::Rejection> {
    let req_id = Uuid::now_v7();
    ctx.queue_state
        .write()
        .await
        .insert(req_id, queue::State::Update(queue::StateUpdate::Pending));
    ctx.queue_tx
        .send(queue::Request::Update { req_id, id, data })
=======
    cfg: Config,
    db_pool: SqlitePool,
    pod_config: PodConfig,
    shrunk_main_pod_build: Arc<ShrunkMainPodBuild>,
) -> Result<impl warp::Reply, warp::Rejection> {
    // TODO: Data validation

    // get state from db
    let set = db::get_set(&db_pool, id)
        .await
        .map_err(|e| CustomError(e.to_string()))?;

    // with the actual POD
    let state = set.set_container;

    let start = std::time::Instant::now();

    let mut builder = MainPodBuilder::new(&pod_config.params, &pod_config.vd_set);
    let mut helper = Helper::new(&mut builder, &pod_config.predicates);

    let op = dict!(DEPTH, {"name" => "ins", "data" => data.clone()}).unwrap();

    let (new_state, st_update) = helper.st_update(state.0.clone(), &[op]);
    builder.reveal(&st_update);

    // sanity check
    println!("set old state: {:?}", state.0);
    println!("set new state: {:?}", new_state);
    let mut expected_new_state = state.0.clone();
    expected_new_state
        .insert(&data)
        .expect("Set should be able to accommodate a new entry.");

    if new_state != expected_new_state {
        // if we're inside this if, means that the pod2 lib has done something
        // wrong, hence, trigger a panic so that we notice it
        panic!(
            "new_state: {:?} != old_state ++ [data]: {:?}",
            new_state, expected_new_state
        );
    }

    let prover = Prover {};
    let pod = builder.prove(&prover).unwrap();
    println!("# pod\n:{}", pod);
    pod.pod.verify().unwrap();

    let compressed_proof = shrink_compress_pod(&shrunk_main_pod_build, pod).unwrap();
    println!("[TIME] ins_set pod {:?}", start.elapsed());

    let payload_bytes = Payload::Update(PayloadUpdate {
        id: Hash::from(RawValue::from(id)), // TODO hash
        shrunk_main_pod_proof: compressed_proof,
        new_state: new_state.commitment().into(),
    })
    .to_bytes();

    let tx_hash = crate::eth::send_payload(cfg, payload_bytes)
        .await
        .map_err(|e| CustomError(e.to_string()))?;

    db::update_set(&db_pool, id, new_state)
>>>>>>> 4ae3a33c
        .await
        .map_err(|e| CustomError(e.to_string()))?;
    Ok(warp::reply::json(&QueueResp { req_id }))
}

// ROUTES:

// build the routes
pub fn routes(
    ctx: Arc<Context>,
) -> impl Filter<Extract = impl warp::Reply, Error = warp::Rejection> + Clone {
<<<<<<< HEAD
    get_set(ctx.clone())
        .or(get_request(ctx.clone()))
        .or(new_set(ctx.clone()))
        .or(set_insert(ctx.clone()))
}
fn get_request(
    ctx: Arc<Context>,
) -> impl Filter<Extract = impl warp::Reply, Error = warp::Rejection> + Clone {
    warp::path!("request" / Uuid)
        .and(warp::get())
        .and(with_ctx(ctx))
        .and_then(handler_get_request)
}
fn get_set(
    ctx: Arc<Context>,
) -> impl Filter<Extract = impl warp::Reply, Error = warp::Rejection> + Clone {
    warp::path!("set" / i64)
        .and(warp::get())
        .and(with_ctx(ctx))
        .and_then(handler_get_set)
}
fn new_set(
    ctx: Arc<Context>,
) -> impl Filter<Extract = impl warp::Reply, Error = warp::Rejection> + Clone {
    warp::path!("set")
        .and(warp::post())
        .and(with_ctx(ctx))
        .and_then(handler_new_set)
}
fn set_insert(
    ctx: Arc<Context>,
) -> impl Filter<Extract = impl warp::Reply, Error = warp::Rejection> + Clone {
=======
    get_set(db_pool.clone())
        .or(new_set(cfg.clone(), db_pool.clone(), pod_config.clone()))
        .or(set_insert(cfg, db_pool, pod_config, shrunk_main_pod_build))
}
fn get_set(
    db_pool: SqlitePool,
) -> impl Filter<Extract = impl warp::Reply, Error = warp::Rejection> + Clone {
    let db_filter = warp::any().map(move || db_pool.clone());

    warp::path!("set" / i64)
        .and(warp::get())
        .and(db_filter)
        .and_then(handler_get_set)
}
fn new_set(
    cfg: Config,
    db_pool: SqlitePool,
    pod_config: PodConfig,
) -> impl Filter<Extract = impl warp::Reply, Error = warp::Rejection> + Clone {
    let db_filter = warp::any().map(move || db_pool.clone());

    warp::path!("set")
        .and(warp::post())
        .and(with_config(cfg))
        .and(db_filter)
        .and(with_pod_config(pod_config))
        .and_then(handler_new_set)
}
fn set_insert(
    cfg: Config,
    db_pool: SqlitePool,
    pod_config: PodConfig,
    shrunk_main_pod_build: Arc<ShrunkMainPodBuild>,
) -> impl Filter<Extract = impl warp::Reply, Error = warp::Rejection> + Clone {
    let db_filter = warp::any().map(move || db_pool.clone());

>>>>>>> 4ae3a33c
    warp::path!("set" / i64)
        .and(warp::post())
        .and(warp::body::content_length_limit(1024 * 16)) // max 16kb
        .and(warp::body::json())
<<<<<<< HEAD
        .and(with_ctx(ctx))
=======
        .and(with_config(cfg))
        .and(db_filter)
        .and(with_pod_config(pod_config))
        .and(with_shrunk_main_pod_build(shrunk_main_pod_build))
>>>>>>> 4ae3a33c
        .and_then(handler_set_ins)
}

fn with_ctx(
    ctx: Arc<Context>,
) -> impl Filter<Extract = (Arc<Context>,), Error = std::convert::Infallible> + Clone {
    warp::any().map(move || ctx.clone())
}

#[cfg(test)]
mod tests {
    use common::circuits::ShrunkMainPodSetup;
    use pod2::{backends::plonky2::basetypes::DEFAULT_VD_SET, middleware::Params};
    use tokio::{
        sync::mpsc,
        task,
        time::{Duration, sleep},
    };
    use warp::http::StatusCode;

    use super::*;
    use crate::{Config, PodConfig};

    #[tokio::test]
    async fn test_post_pod_success() -> anyhow::Result<()> {
        println!("!!!{}", serde_json::to_string(&Value::from(5)).unwrap());
        common::load_dotenv()?;
        let mut cfg = Config::from_env()?;
        cfg.priv_key = "".to_string();

        let db_pool = sqlx::sqlite::SqlitePoolOptions::new()
            .min_connections(1) // db config for tests
            .max_connections(1)
            .idle_timeout(None)
            .max_lifetime(None)
            .connect(":memory:")
            .await
            .expect("cannot connect to db");
        db::init_db(&db_pool).await?;

        // initialize pod data
        let params = Params::default();
        println!("Prebuilding circuits to calculate vd_set...");
        let vd_set = &*DEFAULT_VD_SET;
        println!("vd_set calculation complete");
        let predicates = app::build_predicates(&params);
        let shrunk_main_pod_build = ShrunkMainPodSetup::new(&params).build()?;
        let pod_config = PodConfig {
            params,
            vd_set: vd_set.clone(),
            predicates,
        };

        let (queue_tx, queue_rx) = mpsc::channel::<queue::Request>(8);
        let ctx = Arc::new(Context::new(
            cfg,
            db_pool,
            pod_config,
            shrunk_main_pod_build,
            queue_tx,
        ));

        let api = routes(ctx.clone());
        task::spawn(async move {
            queue::handle_loop(ctx.clone(), queue_rx).await;
        });

<<<<<<< HEAD
        sleep(Duration::from_millis(500)).await;
=======
>>>>>>> 4ae3a33c
        // create new set
        let res = warp::test::request()
            .method("POST")
            .path("/set")
            .reply(&api)
            .await;
        assert_eq!(res.status(), StatusCode::OK);

        // let s = std::str::from_utf8(res.body()).expect("Invalid UTF-8");
        // let received_id: i64 = s.parse()?;
<<<<<<< HEAD
        let resp: QueueResp = serde_json::from_slice(res.body()).expect("");
        loop {
            let res = warp::test::request()
                .method("GET")
                .path(&format!("/request/{}", resp.req_id))
                .reply(&api)
                .await;
            assert_eq!(res.status(), StatusCode::OK);
            let resp: queue::State = serde_json::from_slice(res.body()).expect("");
            match resp {
                queue::State::Init(state_init) => match state_init {
                    queue::StateInit::Complete { id, tx_hash } => {
                        assert_eq!(id, 1); // set's id always starts at 1
                        assert_eq!(
                            tx_hash.to_string(),
                            "0x0000000000000000000000000000000000000000000000000000000000000000"
                        ); // mock tx hash
                        break;
                    }
                    queue::StateInit::Error(e) => panic!("StateInit::Error: {}", e),
                    _ => sleep(Duration::from_millis(100)).await,
                },
                state => panic!("{:?} != StateInit::Complete", state),
            }
        }
=======
        let resp: NewSetResp = serde_json::from_slice(res.body()).expect("");
        assert_eq!(resp.id, 1); // set's id always starts at 1
        assert_eq!(
            resp.tx_hash.to_string(),
            "0x0000000000000000000000000000000000000000000000000000000000000000"
        ); // mock tx hash
>>>>>>> 4ae3a33c

        // augment the set
        let res = warp::test::request()
            .method("POST")
            .path("/set/1")
            .json(&Value::from(3)) // insert 3
            .reply(&api)
            .await;
        assert_eq!(res.status(), StatusCode::OK);

        let resp: QueueResp = serde_json::from_slice(res.body()).expect("");
        loop {
            let res = warp::test::request()
                .method("GET")
                .path(&format!("/request/{}", resp.req_id))
                .reply(&api)
                .await;
            assert_eq!(res.status(), StatusCode::OK);
            let resp: queue::State = serde_json::from_slice(res.body()).expect("");
            match resp {
                queue::State::Update(state_update) => match state_update {
                    queue::StateUpdate::Complete { tx_hash } => {
                        // should contain the mocked tx hash
                        assert_eq!(
                            tx_hash.to_string(),
                            "0x0000000000000000000000000000000000000000000000000000000000000000"
                        ); // mock tx hash
                        break;
                    }
                    queue::StateUpdate::Error(e) => panic!("StateUpdate::Error: {}", e),
                    _ => sleep(Duration::from_millis(100)).await,
                },
                state => panic!("{:?} != StateUpdate::Complete", state),
            }
        }

        Ok(())
    }
}<|MERGE_RESOLUTION|>--- conflicted
+++ resolved
@@ -1,22 +1,7 @@
-use std::{collections::HashSet, sync::Arc};
-
-<<<<<<< HEAD
+use std::sync::Arc;
+
 use common::CustomError;
 use pod2::middleware::Value;
-=======
-use app::{DEPTH, Helper};
-use common::{
-    CustomError,
-    circuits::{ShrunkMainPodBuild, shrink_compress_pod},
-    payload::{Payload, PayloadInit, PayloadUpdate},
-};
-use pod2::{
-    backends::plonky2::mainpod::Prover,
-    dict,
-    frontend::MainPodBuilder,
-    middleware::{Hash, RawValue, Value, containers},
-};
->>>>>>> 4ae3a33c
 use serde::{Deserialize, Serialize};
 use uuid::Uuid;
 use warp::Filter;
@@ -25,7 +10,6 @@
 
 // HANDLERS:
 
-<<<<<<< HEAD
 // GET /request/{req_id}
 pub async fn handler_get_request(
     req_id: Uuid,
@@ -38,18 +22,12 @@
     Ok(warp::reply::json(&state))
 }
 
-=======
->>>>>>> 4ae3a33c
 // GET /set/{id}
 pub async fn handler_get_set(
     id: i64,
     ctx: Arc<Context>,
 ) -> Result<impl warp::Reply, warp::Rejection> {
-<<<<<<< HEAD
     let set = db::get_set(&ctx.db_pool, id)
-=======
-    let set = db::get_set(&db_pool, id)
->>>>>>> 4ae3a33c
         .await
         .map_err(|e| CustomError(e.to_string()))?;
     Ok(warp::reply::json(&set))
@@ -57,78 +35,27 @@
 
 // POST /set
 #[derive(Serialize, Deserialize)]
-<<<<<<< HEAD
 pub struct QueueResp {
     req_id: Uuid,
 }
-=======
-pub struct NewSetResp {
-    id: i64,
-    tx_hash: alloy::primitives::TxHash,
-}
-pub async fn handler_new_set(
-    cfg: Config,
-    db_pool: SqlitePool,
-    pod_config: PodConfig,
-) -> Result<impl warp::Reply, warp::Rejection> {
-    let latest_set = match sqlx::query_as::<_, db::Set>(
-        "SELECT id, set_container FROM sets ORDER BY id DESC LIMIT 1",
-    )
-    .fetch_optional(&db_pool)
-    .await
-    {
-        Ok(Some(set)) => set,
-        Ok(None) => db::Set {
-            id: 0,
-            set_container: db::SetContainerSql(
-                containers::Set::new(pod_config.params.max_depth_mt_containers, HashSet::new())
-                    .expect("Should be able to construct empty set."),
-            ),
-        },
-        Err(e) => return Err(warp::reject::custom(CustomError(e.to_string()))),
-    };
-    let new_id = latest_set.id + 1;
->>>>>>> 4ae3a33c
 
 pub async fn handler_new_set(ctx: Arc<Context>) -> Result<impl warp::Reply, warp::Rejection> {
     let req_id = Uuid::now_v7();
     ctx.queue_state
         .write()
         .await
-<<<<<<< HEAD
         .insert(req_id, queue::State::Init(queue::StateInit::Pending));
     ctx.queue_tx
         .send(queue::Request::Init { req_id })
         .await
         .map_err(|e| CustomError(e.to_string()))?;
     Ok(warp::reply::json(&QueueResp { req_id }))
-=======
-        .map_err(|e| CustomError(e.to_string()))?;
-
-    // update db
-    let set = db::Set {
-        id: new_id,
-        set_container: db::SetContainerSql(
-            containers::Set::new(pod_config.params.max_depth_mt_containers, HashSet::new())
-                .expect("Should be able to construct empty set."),
-        ),
-    };
-    db::insert_set(&db_pool, &set)
-        .await
-        .map_err(|e| CustomError(e.to_string()))?;
-
-    Ok(warp::reply::json(&NewSetResp {
-        id: set.id,
-        tx_hash,
-    }))
->>>>>>> 4ae3a33c
 }
 
 // POST /set/{id}
 pub async fn handler_set_ins(
     id: i64,
     data: Value, // data to insert
-<<<<<<< HEAD
     ctx: Arc<Context>,
 ) -> Result<impl warp::Reply, warp::Rejection> {
     let req_id = Uuid::now_v7();
@@ -138,70 +65,6 @@
         .insert(req_id, queue::State::Update(queue::StateUpdate::Pending));
     ctx.queue_tx
         .send(queue::Request::Update { req_id, id, data })
-=======
-    cfg: Config,
-    db_pool: SqlitePool,
-    pod_config: PodConfig,
-    shrunk_main_pod_build: Arc<ShrunkMainPodBuild>,
-) -> Result<impl warp::Reply, warp::Rejection> {
-    // TODO: Data validation
-
-    // get state from db
-    let set = db::get_set(&db_pool, id)
-        .await
-        .map_err(|e| CustomError(e.to_string()))?;
-
-    // with the actual POD
-    let state = set.set_container;
-
-    let start = std::time::Instant::now();
-
-    let mut builder = MainPodBuilder::new(&pod_config.params, &pod_config.vd_set);
-    let mut helper = Helper::new(&mut builder, &pod_config.predicates);
-
-    let op = dict!(DEPTH, {"name" => "ins", "data" => data.clone()}).unwrap();
-
-    let (new_state, st_update) = helper.st_update(state.0.clone(), &[op]);
-    builder.reveal(&st_update);
-
-    // sanity check
-    println!("set old state: {:?}", state.0);
-    println!("set new state: {:?}", new_state);
-    let mut expected_new_state = state.0.clone();
-    expected_new_state
-        .insert(&data)
-        .expect("Set should be able to accommodate a new entry.");
-
-    if new_state != expected_new_state {
-        // if we're inside this if, means that the pod2 lib has done something
-        // wrong, hence, trigger a panic so that we notice it
-        panic!(
-            "new_state: {:?} != old_state ++ [data]: {:?}",
-            new_state, expected_new_state
-        );
-    }
-
-    let prover = Prover {};
-    let pod = builder.prove(&prover).unwrap();
-    println!("# pod\n:{}", pod);
-    pod.pod.verify().unwrap();
-
-    let compressed_proof = shrink_compress_pod(&shrunk_main_pod_build, pod).unwrap();
-    println!("[TIME] ins_set pod {:?}", start.elapsed());
-
-    let payload_bytes = Payload::Update(PayloadUpdate {
-        id: Hash::from(RawValue::from(id)), // TODO hash
-        shrunk_main_pod_proof: compressed_proof,
-        new_state: new_state.commitment().into(),
-    })
-    .to_bytes();
-
-    let tx_hash = crate::eth::send_payload(cfg, payload_bytes)
-        .await
-        .map_err(|e| CustomError(e.to_string()))?;
-
-    db::update_set(&db_pool, id, new_state)
->>>>>>> 4ae3a33c
         .await
         .map_err(|e| CustomError(e.to_string()))?;
     Ok(warp::reply::json(&QueueResp { req_id }))
@@ -213,7 +76,6 @@
 pub fn routes(
     ctx: Arc<Context>,
 ) -> impl Filter<Extract = impl warp::Reply, Error = warp::Rejection> + Clone {
-<<<<<<< HEAD
     get_set(ctx.clone())
         .or(get_request(ctx.clone()))
         .or(new_set(ctx.clone()))
@@ -246,56 +108,11 @@
 fn set_insert(
     ctx: Arc<Context>,
 ) -> impl Filter<Extract = impl warp::Reply, Error = warp::Rejection> + Clone {
-=======
-    get_set(db_pool.clone())
-        .or(new_set(cfg.clone(), db_pool.clone(), pod_config.clone()))
-        .or(set_insert(cfg, db_pool, pod_config, shrunk_main_pod_build))
-}
-fn get_set(
-    db_pool: SqlitePool,
-) -> impl Filter<Extract = impl warp::Reply, Error = warp::Rejection> + Clone {
-    let db_filter = warp::any().map(move || db_pool.clone());
-
-    warp::path!("set" / i64)
-        .and(warp::get())
-        .and(db_filter)
-        .and_then(handler_get_set)
-}
-fn new_set(
-    cfg: Config,
-    db_pool: SqlitePool,
-    pod_config: PodConfig,
-) -> impl Filter<Extract = impl warp::Reply, Error = warp::Rejection> + Clone {
-    let db_filter = warp::any().map(move || db_pool.clone());
-
-    warp::path!("set")
-        .and(warp::post())
-        .and(with_config(cfg))
-        .and(db_filter)
-        .and(with_pod_config(pod_config))
-        .and_then(handler_new_set)
-}
-fn set_insert(
-    cfg: Config,
-    db_pool: SqlitePool,
-    pod_config: PodConfig,
-    shrunk_main_pod_build: Arc<ShrunkMainPodBuild>,
-) -> impl Filter<Extract = impl warp::Reply, Error = warp::Rejection> + Clone {
-    let db_filter = warp::any().map(move || db_pool.clone());
-
->>>>>>> 4ae3a33c
     warp::path!("set" / i64)
         .and(warp::post())
         .and(warp::body::content_length_limit(1024 * 16)) // max 16kb
         .and(warp::body::json())
-<<<<<<< HEAD
-        .and(with_ctx(ctx))
-=======
-        .and(with_config(cfg))
-        .and(db_filter)
-        .and(with_pod_config(pod_config))
-        .and(with_shrunk_main_pod_build(shrunk_main_pod_build))
->>>>>>> 4ae3a33c
+        .and(with_ctx(ctx))
         .and_then(handler_set_ins)
 }
 
@@ -363,10 +180,6 @@
             queue::handle_loop(ctx.clone(), queue_rx).await;
         });
 
-<<<<<<< HEAD
-        sleep(Duration::from_millis(500)).await;
-=======
->>>>>>> 4ae3a33c
         // create new set
         let res = warp::test::request()
             .method("POST")
@@ -377,7 +190,6 @@
 
         // let s = std::str::from_utf8(res.body()).expect("Invalid UTF-8");
         // let received_id: i64 = s.parse()?;
-<<<<<<< HEAD
         let resp: QueueResp = serde_json::from_slice(res.body()).expect("");
         loop {
             let res = warp::test::request()
@@ -403,14 +215,6 @@
                 state => panic!("{:?} != StateInit::Complete", state),
             }
         }
-=======
-        let resp: NewSetResp = serde_json::from_slice(res.body()).expect("");
-        assert_eq!(resp.id, 1); // set's id always starts at 1
-        assert_eq!(
-            resp.tx_hash.to_string(),
-            "0x0000000000000000000000000000000000000000000000000000000000000000"
-        ); // mock tx hash
->>>>>>> 4ae3a33c
 
         // augment the set
         let res = warp::test::request()
