--- conflicted
+++ resolved
@@ -15,10 +15,6 @@
     "rpc-types-beacon"
 ] }
 tokio = {version="1.45", features = ["rt-multi-thread", "macros"]}
-<<<<<<< HEAD
-pod2 = { git="https://github.com/0xPARC/pod2", rev = "78b49f2437bc6e00be2c371cbf7ac5218792d4d0" }
-dotenvy = "0.15.7"
-=======
 pod2 = { git="https://github.com/0xPARC/pod2", rev = "3d098c3ce6c89dbf3c26ef06e9cd4e8b8a484f1a", default-features = false, features = ["backend_plonky2", "disk_cache", "zk"]}
 env_logger = "0.11"
->>>>>>> 050ac3bc
+dotenvy = "0.15.7"